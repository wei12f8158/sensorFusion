--- conflicted
+++ resolved
@@ -53,13 +53,9 @@
 if device != "tpu":
     weightsFile = "yolov5nu_transferFromCOCO.pt" #yolo v5 nano 640px image size, transfern learning from COCO\
 else:
-<<<<<<< HEAD
     #weightsFile = "yolov5nu_transferFromCOCO_full_integer_quant_edgetpu_608.tflite" #yolo v5 nano 640px image size, transfern learning from COCO
     weightsFile = "yolov5nu_tran_hsv_h-1.0_full_integer_quant_edgetpu_608_2Class.tflite" #yolo v5 nano 640px image size, transfern learning from COCO
     #weightsFile = "yolov5nu_tran_hsv_h-1.0_full_integer_quant_edgetpu_608.tflite" #yolo v5 nano 640px image size, transfern learning from COCO
-=======
-    weightsFile = "yolov5nu_transferFromCOCO_full_integer_quant_edgetpu_608.tflite" #yolo v5 nano 640px image size, transfern learning from COCO
->>>>>>> 1db29051
 
 # Display settings
 imagePxlPer_mm = 1.0
